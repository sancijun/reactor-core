/*
 * Copyright (c) 2011-2018 Pivotal Software Inc, All Rights Reserved.
 *
 * Licensed under the Apache License, Version 2.0 (the "License");
 * you may not use this file except in compliance with the License.
 * You may obtain a copy of the License at
 *
 *       https://www.apache.org/licenses/LICENSE-2.0
 *
 * Unless required by applicable law or agreed to in writing, software
 * distributed under the License is distributed on an "AS IS" BASIS,
 * WITHOUT WARRANTIES OR CONDITIONS OF ANY KIND, either express or implied.
 * See the License for the specific language governing permissions and
 * limitations under the License.
 */

package reactor.core.publisher;

import java.io.IOException;
import java.time.Duration;
import java.util.ArrayList;
import java.util.Collections;
import java.util.List;
import java.util.concurrent.atomic.AtomicBoolean;
import java.util.concurrent.atomic.AtomicInteger;
import java.util.concurrent.atomic.AtomicLong;
import java.util.function.Function;
import java.util.stream.Collectors;

import org.assertj.core.api.Assertions;
import org.assertj.core.api.LongAssert;
import org.assertj.core.data.Percentage;
import org.junit.jupiter.api.Test;
import org.reactivestreams.Subscription;

import reactor.core.CoreSubscriber;
import reactor.core.Exceptions;
import reactor.core.Scannable;
import reactor.core.scheduler.Scheduler;
import reactor.core.scheduler.Schedulers;
import reactor.test.StepVerifier;
import reactor.test.scheduler.VirtualTimeScheduler;
import reactor.test.subscriber.AssertSubscriber;
import reactor.util.context.Context;
import reactor.util.context.ContextView;
import reactor.util.function.Tuple2;
import reactor.util.retry.Retry;
import reactor.util.retry.RetryBackoffSpec;

import static org.assertj.core.api.Assertions.assertThat;
import static org.assertj.core.api.Assertions.assertThatExceptionOfType;

public class FluxRetryWhenTest {

	Flux<Integer> justError = Flux.concat(Flux.just(1),
			Flux.error(new RuntimeException("forced failure 0")));

	Flux<Integer> rangeError = Flux.concat(Flux.range(1, 2),
			Flux.error(new RuntimeException("forced failure 0")));

	@Test
<<<<<<< HEAD
	public void dontRepeat() {
		AssertSubscriber<Integer> ts = AssertSubscriber.create();

		rangeError.retryWhen(Retry.indefinitely().filter(e -> false))
		      .subscribe(ts);

		ts.assertValues(1, 2)
		  .assertError(RuntimeException.class)
		  .assertErrorMessage("forced failure 0")
		  .assertNotComplete();
	}

	@Test
	public void predicateThrows() {
		AssertSubscriber<Integer> ts = AssertSubscriber.create();

		rangeError
				.retryWhen(
						Retry.indefinitely()
						     .filter(e -> {
							     throw new RuntimeException("forced failure");
						     })
				)
				.subscribe(ts);

		ts.assertValues(1, 2)
		  .assertError(RuntimeException.class)
		  .assertErrorMessage("forced failure")
		  .assertNotComplete();
	}

	@Test
	public void twoRetryNormal() {
		AtomicInteger i = new AtomicInteger();

		Mono<Long> source = Flux
				.just("test", "test2", "test3")
				.doOnNext(d -> {
					if (i.getAndIncrement() < 2) {
						throw new RuntimeException("test");
					}
				})
				.retryWhen(Retry.indefinitely().filter(e -> i.get() <= 2))
				.count();

		StepVerifier.create(source)
		            .expectNext(3L)
		            .expectComplete()
		            .verify();
	}


	@Test
	public void twoRetryNormalSupplier() {
		AtomicInteger i = new AtomicInteger();
		AtomicBoolean bool = new AtomicBoolean(true);

		Flux<Integer> source = Flux.defer(() -> {
			return Flux.defer(() -> Flux.just(i.incrementAndGet()))
			           .doOnNext(v -> {
				           if (v < 4) {
					           throw new RuntimeException("test");
				           }
				           else {
					           bool.set(false);
				           }
			           })
			           .retryWhen(Retry.indefinitely().filter(Flux.countingPredicate(e -> bool.get(), 3)));
		});

		StepVerifier.create(source)
		            .expectNext(4)
		            .expectComplete()
		            .verify();
	}

	@Test
	public void twoRetryErrorSupplier() {
		AtomicInteger i = new AtomicInteger();
		AtomicBoolean bool = new AtomicBoolean(true);

		Flux<Integer> source = Flux.defer(() -> {
			return Flux.defer(() -> Flux.just(i.incrementAndGet()))
			           .doOnNext(v -> {
				           if (v < 4) {
					           if (v > 2) {
						           bool.set(false);
					           }
					           throw new RuntimeException("test");
				           }
			           })
			           .retryWhen(Retry.indefinitely().filter(Flux.countingPredicate(e -> bool.get(), 3)));
		});

		StepVerifier.create(source)
		            .verifyErrorMessage("test");
	}

	@Test
	public void twoRetryNormalSupplier3() {
		AtomicInteger i = new AtomicInteger();
		AtomicBoolean bool = new AtomicBoolean(true);

		Flux<Integer> source = Flux.defer(() -> {
			return Flux.defer(() -> Flux.just(i.incrementAndGet()))
			           .doOnNext(v -> {
				           if (v < 4) {
					           throw new RuntimeException("test");
				           }
				           else {
					           bool.set(false);
				           }
			           })
			           .retryWhen(Retry.indefinitely().filter(Flux.countingPredicate(e -> bool.get(), 2)));
		});

		StepVerifier.create(source)
		            .verifyErrorMessage("test");
	}

	@Test
	public void twoRetryNormalSupplier2() {
		AtomicInteger i = new AtomicInteger();
		AtomicBoolean bool = new AtomicBoolean(true);

		Flux<Integer> source = Flux.defer(() -> {
			return Flux.defer(() -> Flux.just(i.incrementAndGet()))
			           .doOnNext(v -> {
				           if (v < 4) {
					           throw new RuntimeException("test");
				           }
				           else {
					           bool.set(false);
				           }
			           })
			           .retryWhen(Retry.indefinitely().filter(Flux.countingPredicate(e -> bool.get(), 0)));
		});

		StepVerifier.create(source)
		            .expectNext(4)
		            .expectComplete()
		            .verify();
	}

	@Test
	public void twoRetryErrorSupplier2() {
		AtomicInteger i = new AtomicInteger();
		AtomicBoolean bool = new AtomicBoolean(true);

		Flux<Integer> source = Flux.defer(() -> {
			return Flux.defer(() -> Flux.just(i.incrementAndGet()))
			           .doOnNext(v -> {
				           if (v < 4) {
					           if (v > 2) {
						           bool.set(false);
					           }
					           throw new RuntimeException("test");
				           }
			           })
			           .retryWhen(Retry.indefinitely().filter(Flux.countingPredicate(e -> bool.get(), 0)));
		});

		StepVerifier.create(source)
		            .verifyErrorMessage("test");
	}

	@Test(expected = NullPointerException.class)
	public void sourceNull() {
		new FluxRetryWhen<>(null, Retry.from(v -> v));
=======
	public void sourceNull() {
		assertThatExceptionOfType(NullPointerException.class).isThrownBy(() -> {
			new FluxRetryWhen<>(null, Retry.from(v -> v));
		});
	}

	@Test
	@SuppressWarnings({"deprecation", "unchecked", "rawtypes", "ConstantConditions"})
	public void whenThrowableFactoryNull() {
		assertThatExceptionOfType(NullPointerException.class).isThrownBy(() -> {
			Flux.never().retryWhen((Function) null);
		});
>>>>>>> 4d30f3e9
	}

	@Test
	@SuppressWarnings("ConstantConditions")
	public void whenRetrySignalFactoryNull() {
		assertThatExceptionOfType(NullPointerException.class).isThrownBy(() -> {
			Flux.never().retryWhen((Retry) null);
		});
	}

	@Test
	public void cancelsOther() {
		AtomicBoolean cancelled = new AtomicBoolean();
		Flux<Integer> when = Flux.range(1, 10)
		                         .doOnCancel(() -> cancelled.set(true));

		StepVerifier.create(justError.retryWhen(Retry.from(other -> when)))
		            .thenCancel()
		            .verify();

		assertThat(cancelled.get()).isTrue();
	}

	@Test
	public void cancelTwiceCancelsOtherOnce() {
		AtomicInteger cancelled = new AtomicInteger();
		Flux<Integer> when = Flux.range(1, 10)
		                         .doOnCancel(cancelled::incrementAndGet);

		justError.retryWhen(Retry.from(other -> when))
		         .subscribe(new BaseSubscriber<Integer>() {
			         @Override
			         protected void hookOnSubscribe(Subscription subscription) {
				         subscription.request(1);
				         subscription.cancel();
				         subscription.cancel();
			         }
		         });

		assertThat(cancelled.get()).isEqualTo(1);
	}

	@Test
	public void directOtherErrorPreventsSubscribe() {
		AtomicBoolean sourceSubscribed = new AtomicBoolean();
		AtomicBoolean sourceCancelled = new AtomicBoolean();
		Flux<Integer> source = justError
		                           .doOnSubscribe(sub -> sourceSubscribed.set(true))
		                           .doOnCancel(() -> sourceCancelled.set(true));

		Flux<Integer> retry = source.retryWhen(Retry.from(other -> Mono.error(new IllegalStateException("boom"))));

		StepVerifier.create(retry)
		            .expectSubscription()
		            .verifyErrorMessage("boom");

		assertThat(sourceSubscribed.get()).isFalse();
		assertThat(sourceCancelled.get()).isFalse();
	}

	@Test
	public void lateOtherErrorCancelsSource() {
		AtomicBoolean sourceSubscribed = new AtomicBoolean();
		AtomicBoolean sourceCancelled = new AtomicBoolean();
		AtomicInteger count = new AtomicInteger();
		Flux<Integer> source = justError
		                           .doOnSubscribe(sub -> sourceSubscribed.set(true))
		                           .doOnCancel(() -> sourceCancelled.set(true));


		Flux<Integer> retry = source.retryWhen(Retry.from(other -> other.flatMap(l ->
				count.getAndIncrement() == 0 ? Mono.just(l) : Mono.<Long>error(new IllegalStateException("boom")))));

		StepVerifier.create(retry)
		            .expectSubscription()
		            .expectNext(1)
		            .expectNext(1)
		            .verifyErrorMessage("boom");

		assertThat(sourceSubscribed.get()).isTrue();
		assertThat(sourceCancelled.get()).isTrue();
	}

	@Test
	public void directOtherEmptyPreventsSubscribeAndCompletes() {
		AtomicBoolean sourceSubscribed = new AtomicBoolean();
		AtomicBoolean sourceCancelled = new AtomicBoolean();
		Flux<Integer> source = justError
		                           .doOnSubscribe(sub -> sourceSubscribed.set(true))
		                           .doOnCancel(() -> sourceCancelled.set(true));

		Flux<Integer> retry = source.retryWhen(Retry.from(other -> Flux.empty()));

		StepVerifier.create(retry)
		            .expectSubscription()
		            .verifyComplete();

		assertThat(sourceSubscribed.get()).isFalse();
		assertThat(sourceCancelled.get()).isFalse();
	}

	@Test
	public void lateOtherEmptyCancelsSourceAndCompletes() {
		AtomicBoolean sourceSubscribed = new AtomicBoolean();
		AtomicBoolean sourceCancelled = new AtomicBoolean();
		Flux<Integer> source = justError
		                           .doOnSubscribe(sub -> sourceSubscribed.set(true))
		                           .doOnCancel(() -> sourceCancelled.set(true));

		Flux<Integer> retry = source.retryWhen(Retry.from(other -> other.take(1)));

		StepVerifier.create(retry)
		            .expectSubscription()
		            .expectNext(1) //original
		            .expectNext(1) //retry
		            .verifyComplete(); //retry terminated

		assertThat(sourceSubscribed.get()).isTrue();
		assertThat(sourceCancelled.get()).isTrue();
	}

	@Test
	public void coldRepeater() {
		AssertSubscriber<Integer> ts = AssertSubscriber.create();

		justError.retryWhen(Retry.from(other -> Flux.range(1, 10)))
		         .subscribe(ts);

		ts.assertValues(1, 1, 1, 1, 1, 1, 1, 1, 1, 1, 1)
		  .assertComplete()
		  .assertNoError();
	}

	@Test
	public void coldRepeaterBackpressured() {
		AssertSubscriber<Integer> ts = AssertSubscriber.create(0);

		rangeError.retryWhen(Retry.from(other -> Flux.range(1, 5)))
		          .subscribe(ts);

		ts.assertNoValues()
		  .assertNoError()
		  .assertNotComplete();

		ts.request(1);

		ts.assertValues(1)
		  .assertNoError()
		  .assertNotComplete();

		ts.request(2);

		ts.assertValues(1, 2, 1)
		  .assertNoError()
		  .assertNotComplete();

		ts.request(5);

		ts.assertValues(1, 2, 1, 2, 1, 2, 1, 2)
		  .assertNoError()
		  .assertNotComplete();

		ts.request(10);

		ts.assertValues(1, 2, 1, 2, 1, 2, 1, 2, 1, 2, 1, 2)
		  .assertComplete()
		  .assertNoError();
	}

	@Test
	public void coldEmpty() {
		AssertSubscriber<Integer> ts = AssertSubscriber.create(0);

		rangeError.retryWhen(Retry.from(other -> Flux.empty()))
		          .subscribe(ts);

		ts.assertNoValues()
		  .assertNoError()
		  .assertComplete();
	}

	@Test
	public void coldError() {
		AssertSubscriber<Integer> ts = AssertSubscriber.create(0);

		rangeError.retryWhen(Retry.from(other -> Flux.error(new RuntimeException("forced failure"))))
		          .subscribe(ts);

		ts.assertNoValues()
		  .assertError(RuntimeException.class)
		  .assertErrorMessage("forced failure")
		  .assertNotComplete();
	}

	@Test
	public void whenFactoryThrows() {
		AssertSubscriber<Integer> ts = AssertSubscriber.create();

		rangeError.retryWhen(Retry.from(other -> {
			throw new RuntimeException("forced failure");
		}))
		          .subscribe(ts);

		ts.assertNoValues()
		  .assertError(RuntimeException.class)
		  .assertErrorMessage("forced failure")
		  .assertNotComplete();
	}

	@Test
	public void whenFactoryReturnsNull() {
		AssertSubscriber<Integer> ts = AssertSubscriber.create();

		rangeError.retryWhen(Retry.from(other -> null))
		          .subscribe(ts);

		ts.assertNoValues()
		  .assertError(NullPointerException.class)
		  .assertNotComplete();
	}

	@Test
	public void retryErrorsInResponse() {
		AssertSubscriber<Integer> ts = AssertSubscriber.create();

		rangeError.retryWhen(Retry.from(v -> v.map(a -> {
			throw new RuntimeException("forced failure");
		})))
		          .subscribe(ts);

		ts.assertValues(1, 2)
		  .assertError(RuntimeException.class)
		  .assertErrorMessage("forced failure")
		  .assertNotComplete();

	}

	@Test
	public void retryAlways() {
		AssertSubscriber<Integer> ts = AssertSubscriber.create(0);

		rangeError.retryWhen(Retry.from(v -> v))
		          .subscribe(ts);

		ts.request(8);

		ts.assertValues(1, 2, 1, 2, 1, 2, 1, 2)
		  .assertNoError()
		  .assertNotComplete();
	}

	Flux<String> linearRetryScenario() {
		AtomicInteger i = new AtomicInteger();
		return Flux.<String>create(s -> {
			if (i.incrementAndGet() == 4) {
				s.next("hey");
				s.complete();
			}
			else {
				s.error(new RuntimeException("test " + i));
			}
		}).retryWhen(Retry
				.max(3)
				.doBeforeRetry(rs -> System.out.println(rs.copy()))
				.doBeforeRetryAsync(rs -> Mono.delay(Duration.ofSeconds(rs.totalRetries() + 1)).then())
		);
	}

	Flux<String> fixedDelaysRetryScenario() {
		AtomicInteger i = new AtomicInteger();
		return Flux.<String>create(s -> {
			if (i.incrementAndGet() == 4) {
				s.next("hey");
				s.complete();
			}
			else {
				s.error(new RuntimeException("test " + i));
			}
		}).retryWhen(Retry.fixedDelay(3, Duration.ofSeconds(3))
				.doBeforeRetry(rs -> System.out.println(rs.copy()))
		);
	}

	@Test
	public void linearRetry() {
		StepVerifier.withVirtualTime(this::linearRetryScenario)
		            .thenAwait(Duration.ofSeconds(6))
		            .expectNext("hey")
		            .expectComplete()
		            .verify();
	}

	@Test
	public void fixedDelaysRetry() {
		StepVerifier.withVirtualTime(this::fixedDelaysRetryScenario)
		            .expectSubscription()
		            .expectNoEvent(Duration.ofSeconds(3 * 3))
		            .expectNext("hey")
		            .expectComplete()
		            .verify();
	}

	@Test
	public void scanOperator(){
		Flux<Integer> parent = Flux.just(1);
		FluxRetryWhen<Integer> test = new FluxRetryWhen<>(parent, Retry.from(other -> Flux.just(2)));

		assertThat(test.scan(Scannable.Attr.PARENT)).isSameAs(parent);
		assertThat(test.scan(Scannable.Attr.PREFETCH)).isEqualTo(-1);
		assertThat(test.scan(Scannable.Attr.RUN_STYLE)).isSameAs(Scannable.Attr.RunStyle.SYNC);
	}

	@Test
    public void scanMainSubscriber() {
        CoreSubscriber<Integer> actual = new LambdaSubscriber<>(null, e -> {}, null, null);
        FluxRetryWhen.RetryWhenMainSubscriber<Integer> test =
        		new FluxRetryWhen.RetryWhenMainSubscriber<>(actual, null, Flux.empty(), Context.empty());
        Subscription parent = Operators.emptySubscription();
        test.onSubscribe(parent);

        Assertions.assertThat(test.scan(Scannable.Attr.PARENT)).isSameAs(parent);
        Assertions.assertThat(test.scan(Scannable.Attr.ACTUAL)).isSameAs(actual);
        assertThat(test.scan(Scannable.Attr.RUN_STYLE)).isSameAs(Scannable.Attr.RunStyle.SYNC);
        test.requested = 35;
        Assertions.assertThat(test.scan(Scannable.Attr.REQUESTED_FROM_DOWNSTREAM)).isEqualTo(35L);

        Assertions.assertThat(test.scan(Scannable.Attr.CANCELLED)).isFalse();
        test.cancel();
        Assertions.assertThat(test.scan(Scannable.Attr.CANCELLED)).isTrue();
    }

	@Test
    public void scanOtherSubscriber() {
		CoreSubscriber<Integer> actual = new LambdaSubscriber<>(null, e -> {}, null, null);
        FluxRetryWhen.RetryWhenMainSubscriber<Integer> main =
        		new FluxRetryWhen.RetryWhenMainSubscriber<>(actual, null, Flux.empty(), Context.empty());
        FluxRetryWhen.RetryWhenOtherSubscriber test = new FluxRetryWhen.RetryWhenOtherSubscriber();
        test.main = main;

        Assertions.assertThat(test.scan(Scannable.Attr.PARENT)).isSameAs(main.otherArbiter);
        Assertions.assertThat(test.scan(Scannable.Attr.ACTUAL)).isSameAs(main);
        assertThat(test.scan(Scannable.Attr.RUN_STYLE)).isSameAs(Scannable.Attr.RunStyle.SYNC);
    }


	@Test
	public void inners() {
		CoreSubscriber<Integer> actual = new LambdaSubscriber<>(null, e -> {}, null, null);
		Sinks.Many<Retry.RetrySignal> signaller = Sinks.unsafe().many().multicast().directBestEffort();
		Flux<Integer> when = Flux.empty();
		FluxRetryWhen.RetryWhenMainSubscriber<Integer> main = new FluxRetryWhen
				.RetryWhenMainSubscriber<>(actual, signaller, when, Context.empty());

		List<Scannable> inners = main.inners().collect(Collectors.toList());

		assertThat(inners).containsExactly((Scannable) signaller, main.otherArbiter);
	}

	@Test
	public void retryContextExposedOnRetrySignal() {
		AtomicInteger i = new AtomicInteger();

		AtomicBoolean needsRollback = new AtomicBoolean();
		ContextView ctx = Context.of("needsRollback", needsRollback);

		Mono<Long> source = Flux
				.just("test", "test2", "test3")
				.doOnNext(d -> {
					if (i.getAndIncrement() < 2) {
						assertThat(needsRollback.compareAndSet(false, true)).as("needsRollback").isTrue();
						throw new RuntimeException("test");
					}
				})
				.retryWhen(Retry.indefinitely()
						.withRetryContext(ctx)
						.doBeforeRetry(rs -> {
							AtomicBoolean atomic = rs.retryContextView().get("needsRollback");
							assertThat(atomic.compareAndSet(true, false)).as("needsRollback").isTrue();
						}))
				.count();

		StepVerifier.create(source)
				.expectNext(3L)
				.expectComplete()
				.verify();

	}

	@Test
	public void retryWhenContextTrigger_MergesOriginalContext() {
		final int RETRY_COUNT = 3;
		List<Integer> retriesLeft = Collections.synchronizedList(new ArrayList<>(4));
		List<ContextView> contextPerRetry = Collections.synchronizedList(new ArrayList<>(4));

		Flux<Object> retryWithContext =
				Flux.error(new IllegalStateException("boom"))
				    .doOnEach(sig -> {
					    retriesLeft.add(sig.getContextView().get("retriesLeft"));
					    if (!sig.isOnNext()) {
						    contextPerRetry.add(sig.getContextView());
					    }
				    })
				    .retryWhen(Retry.from(retrySignalFlux -> retrySignalFlux.handle((rs, sink) -> {
	                    Context ctx = sink.currentContext();
	                    int rl = ctx.getOrDefault("retriesLeft", 0);
	                    if (rl > 0) {
		                    sink.next(Context.of("retriesLeft", rl - 1));
	                    }
	                    else {
		                    sink.error(Exceptions.retryExhausted("retries exhausted", rs.failure()));
	                    }
                    })))
				    .contextWrite(Context.of("retriesLeft", RETRY_COUNT))
					.contextWrite(Context.of("thirdPartyContext", "present"));

		StepVerifier.create(retryWithContext)
		            .expectErrorSatisfies(e -> assertThat(e).matches(Exceptions::isRetryExhausted, "isRetryExhausted")
		                                                    .hasMessage("retries exhausted")
		                                                    .hasCause(new IllegalStateException("boom")))
		            .verify(Duration.ofSeconds(1));

		assertThat(retriesLeft).containsExactly(3, 2, 1, 0);
		assertThat(contextPerRetry).allMatch(ctx -> ctx.hasKey("thirdPartyContext"));
	}

	@Test
	public void fluxRetryRandomBackoff() {
		Exception exception = new IOException("boom retry");
		List<Long> elapsedList = new ArrayList<>();

		StepVerifier.withVirtualTime(() ->
				Flux.concat(Flux.range(0, 2), Flux.error(exception))
				    .retryWhen(Retry
						    .backoff(4, Duration.ofMillis(100))
						    .maxBackoff(Duration.ofMillis(2000))
						    .jitter(0.1)
				    )
				    .elapsed()
				    .doOnNext(elapsed -> { if (elapsed.getT2() == 0) elapsedList.add(elapsed.getT1());} )
				    .map(Tuple2::getT2)
		)
		            .thenAwait(Duration.ofMinutes(1)) //ensure whatever the jittered delay that we have time to fit 4 retries
		            .expectNext(0, 1) //normal output
		            .expectNext(0, 1, 0, 1, 0, 1, 0, 1) //4 retry attempts
		            .expectErrorSatisfies(e -> assertThat(e).isInstanceOf(IllegalStateException.class)
		                                                    .hasMessage("Retries exhausted: 4/4")
		                                                    .hasCause(exception))
		            .verify(Duration.ofSeconds(1)); //vts test shouldn't even take that long

		assertThat(elapsedList).hasSize(5);
		assertThat(elapsedList, LongAssert.class).first()
				.isEqualTo(0L);
		assertThat(elapsedList, LongAssert.class).element(1)
				.isCloseTo(100, Percentage.withPercentage(10));
		assertThat(elapsedList, LongAssert.class).element(2)
				.isCloseTo(200, Percentage.withPercentage(10));
		assertThat(elapsedList, LongAssert.class).element(3)
				.isCloseTo(400, Percentage.withPercentage(10));
		assertThat(elapsedList, LongAssert.class).element(4)
				.isCloseTo(800, Percentage.withPercentage(10));
	}

	@Test
	public void fluxRetryRandomBackoffDefaultJitter() {
		Exception exception = new IOException("boom retry");
		List<Long> elapsedList = new ArrayList<>();

		StepVerifier.withVirtualTime(() ->
				Flux.concat(Flux.range(0, 2), Flux.error(exception))
				    .retryWhen(Retry
						    .backoff(4, Duration.ofMillis(100))
						    .maxBackoff(Duration.ofMillis(2000))
				    )
				    .elapsed()
				    .doOnNext(elapsed -> { if (elapsed.getT2() == 0) elapsedList.add(elapsed.getT1());} )
				    .map(Tuple2::getT2)
		)
		            .thenAwait(Duration.ofMinutes(1)) //ensure whatever the jittered delay that we have time to fit 4 retries
		            .expectNext(0, 1) //normal output
		            .expectNext(0, 1, 0, 1, 0, 1, 0, 1) //4 retry attempts
		            .expectErrorSatisfies(e -> assertThat(e).isInstanceOf(IllegalStateException.class)
		                                                    .hasMessage("Retries exhausted: 4/4")
		                                                    .hasCause(exception))
		            .verify(Duration.ofSeconds(1)); //vts test shouldn't even take that long

		assertThat(elapsedList).hasSize(5);
		assertThat(elapsedList, LongAssert.class).first()
				.isEqualTo(0L);
		assertThat(elapsedList, LongAssert.class).element(1)
				.isCloseTo(100, Percentage.withPercentage(50));
		assertThat(elapsedList, LongAssert.class).element(2)
				.isCloseTo(200, Percentage.withPercentage(50));
		assertThat(elapsedList, LongAssert.class).element(3)
				.isCloseTo(400, Percentage.withPercentage(50));
		assertThat(elapsedList, LongAssert.class).element(4)
				.isCloseTo(800, Percentage.withPercentage(50));
	}

	@Test
	public void fluxRetryRandomBackoffDefaultMaxDuration() {
		Exception exception = new IOException("boom retry");
		List<Long> elapsedList = new ArrayList<>();

		StepVerifier.withVirtualTime(() ->
				Flux.concat(Flux.range(0, 2), Flux.error(exception))
				    .retryWhen(Retry.backoff(4, Duration.ofMillis(100)))
				    .elapsed()
				    .doOnNext(elapsed -> { if (elapsed.getT2() == 0) elapsedList.add(elapsed.getT1());} )
				    .map(Tuple2::getT2)
		)
		            .thenAwait(Duration.ofMinutes(1)) //ensure whatever the jittered delay that we have time to fit 4 retries
		            .expectNext(0, 1) //normal output
		            .expectNext(0, 1, 0, 1, 0, 1, 0, 1) //4 retry attempts
		            .expectErrorSatisfies(e -> assertThat(e).isInstanceOf(IllegalStateException.class)
		                                                    .hasMessage("Retries exhausted: 4/4")
		                                                    .hasCause(exception))
		            .verify(Duration.ofSeconds(1)); //vts test shouldn't even take that long

		assertThat(elapsedList).hasSize(5);
		assertThat(elapsedList, LongAssert.class).first()
				.isEqualTo(0L);
		assertThat(elapsedList, LongAssert.class).element(1)
				.isCloseTo(100, Percentage.withPercentage(50));
		assertThat(elapsedList, LongAssert.class).element(2)
				.isCloseTo(200, Percentage.withPercentage(50));
		assertThat(elapsedList, LongAssert.class).element(3)
				.isCloseTo(400, Percentage.withPercentage(50));
		assertThat(elapsedList, LongAssert.class).element(4)
				.isCloseTo(800, Percentage.withPercentage(50));
	}

	@Test
	public void fluxRetryRandomBackoff_maxBackoffShaves() {
		Exception exception = new IOException("boom retry");
		List<Long> elapsedList = new ArrayList<>();

		StepVerifier.withVirtualTime(() ->
				Flux.concat(Flux.range(0, 2), Flux.error(exception))
				    .retryWhen(Retry
						    .backoff(4, Duration.ofMillis(100))
						    .maxBackoff(Duration.ofMillis(220))
						    .jitter(0.9)
				    )
				    .elapsed()
				    .doOnNext(elapsed -> { if (elapsed.getT2() == 0) elapsedList.add(elapsed.getT1());} )
				    .map(Tuple2::getT2)
		)
		            .thenAwait(Duration.ofMinutes(1)) //ensure whatever the jittered delay that we have time to fit 4 retries
		            .expectNext(0, 1) //normal output
		            .expectNext(0, 1, 0, 1, 0, 1, 0, 1) //4 retry attempts
		            .expectErrorSatisfies(e -> assertThat(e).isInstanceOf(IllegalStateException.class)
		                                                    .hasMessage("Retries exhausted: 4/4")
		                                                    .hasCause(exception))
		            .verify(Duration.ofSeconds(1)); //vts test shouldn't even take that long

		assertThat(elapsedList).hasSize(5);
		assertThat(elapsedList, LongAssert.class)
				.first()
				.isEqualTo(0L);
		assertThat(elapsedList, LongAssert.class)
				.element(1)
				.isGreaterThanOrEqualTo(100) //min backoff
				.isCloseTo(100, Percentage.withPercentage(90));
		assertThat(elapsedList, LongAssert.class)
				.element(2)
				.isCloseTo(200, Percentage.withPercentage(90))
				.isGreaterThanOrEqualTo(100)
				.isLessThanOrEqualTo(220);
		assertThat(elapsedList, LongAssert.class)
				.element(3)
				.isGreaterThanOrEqualTo(100)
				.isLessThanOrEqualTo(220);
		assertThat(elapsedList, LongAssert.class)
				.element(4)
				.isGreaterThanOrEqualTo(100)
				.isLessThanOrEqualTo(220);
	}

	@Test
	public void fluxRetryRandomBackoff_minBackoffFloor() {
		for (int i = 0; i < 50; i++) {
			Exception exception = new IOException("boom retry loop #" + i);
			List<Long> elapsedList = new ArrayList<>();

			StepVerifier.withVirtualTime(() ->
					Flux.concat(Flux.range(0, 2), Flux.error(exception))
					    .retryWhen(Retry
							    .backoff(1, Duration.ofMillis(100))
							    .maxBackoff(Duration.ofMillis(2000))
							    .jitter(0.9)
					    )
					    .elapsed()
					    .doOnNext(elapsed -> { if (elapsed.getT2() == 0) elapsedList.add(elapsed.getT1());} )
					    .map(Tuple2::getT2)
			)
			            .thenAwait(Duration.ofMinutes(1)) //ensure whatever the jittered delay that we have time to fit 4 retries
			            .expectNext(0, 1) //normal output
			            .expectNext(0, 1) //1 retry attempts
			            .expectErrorSatisfies(e -> assertThat(e).isInstanceOf(IllegalStateException.class)
			                                                    .hasMessage("Retries exhausted: 1/1")
			                                                    .hasCause(exception))
			            .verify(Duration.ofSeconds(1)); //vts test shouldn't even take that long

			assertThat(elapsedList).hasSize(2);
			assertThat(elapsedList, LongAssert.class)
					.first()
					.isEqualTo(0L);
			assertThat(elapsedList, LongAssert.class)
					.element(1)
					.isGreaterThanOrEqualTo(100) //min backoff
					.isCloseTo(100, Percentage.withPercentage(90));
		}
	}

	@Test
	public void fluxRetryRandomBackoff_noRandomness() {
		Exception exception = new IOException("boom retry");
		List<Long> elapsedList = new ArrayList<>();

		StepVerifier.withVirtualTime(() ->
				Flux.concat(Flux.range(0, 2), Flux.error(exception))
				    .retryWhen(Retry
						    .backoff(4, Duration.ofMillis(100))
						    .maxBackoff(Duration.ofMillis(2000))
						    .jitter(0)
				    )
				    .elapsed()
				    .doOnNext(elapsed -> { if (elapsed.getT2() == 0) elapsedList.add(elapsed.getT1());} )
				    .map(Tuple2::getT2)
		)
		            .thenAwait(Duration.ofMinutes(1)) //ensure whatever the jittered delay that we have time to fit 4 retries
		            .expectNext(0, 1) //normal output
		            .expectNext(0, 1, 0, 1, 0, 1, 0, 1) //4 retry attempts
		            .expectErrorSatisfies(e -> assertThat(e).isInstanceOf(IllegalStateException.class)
		                                                    .hasMessage("Retries exhausted: 4/4")
		                                                    .hasCause(exception))
		            .verify(Duration.ofSeconds(1)); //vts test shouldn't even take that long

		assertThat(elapsedList).containsExactly(0L, 100L, 200L, 400L, 800L);
	}

	@Test
	public void fluxRetryRandomBackoffNoArithmeticException() {
		final Duration EXPLICIT_MAX = Duration.ofSeconds(100_000);
		final Duration INIT = Duration.ofSeconds(10);

		StepVerifier.withVirtualTime(() -> {
			RetryBackoffSpec retryBuilder = Retry
					//with pure exponential, 80 retries would overflow Duration's capacity
					.backoff(80, INIT)
					.maxBackoff(EXPLICIT_MAX)
					.jitter(0d);

			return Flux.error(new IllegalStateException("boom"))
			    .retryWhen(retryBuilder);
		})
		            .expectSubscription()
		            .thenAwait(Duration.ofNanos(Long.MAX_VALUE))
		            .expectErrorSatisfies(e -> assertThat(e).hasMessage("Retries exhausted: 80/80")
		                                                    .isInstanceOf(IllegalStateException.class)
		                                                    .hasCause(new IllegalStateException("boom"))
		            )
		            .verify();
	}

	@Test
	public void fluxRetryBackoffWithSpecificScheduler() {
		VirtualTimeScheduler backoffScheduler = VirtualTimeScheduler.create();

		Exception exception = new IOException("boom retry");

		StepVerifier.create(
				Flux.concat(Flux.range(0, 2), Flux.error(exception))
				    .retryWhen(Retry
						    .backoff(4, Duration.ofHours(1))
						    .maxBackoff(Duration.ofHours(1))
						    .jitter(0)
						    .scheduler(backoffScheduler)
				    )
		)
		            .expectNext(0, 1) //normal output
		            .expectNoEvent(Duration.ofMillis(100))
		            .then(() -> backoffScheduler.advanceTimeBy(Duration.ofHours(4)))
		            .expectNext(0, 1, 0, 1, 0, 1, 0, 1) //4 retry attempts
		            .expectErrorSatisfies(e -> assertThat(e).isInstanceOf(IllegalStateException.class)
		                                                    .hasMessage("Retries exhausted: 4/4")
		                                                    .hasCause(exception))
		            .verify(Duration.ofMillis(100)); //test should only take roughly the expectNoEvent time
	}

	@Test
	public void fluxRetryBackoffRetriesOnGivenScheduler() {
		//the fluxRetryBackoffWithSpecificScheduler above is not suitable to verify the retry scheduler, as VTS is akin to immediate()
		//and doesn't really change the Thread
		Scheduler backoffScheduler = Schedulers.newSingle("backoffScheduler");
		String main = Thread.currentThread().getName();
		final IllegalStateException exception = new IllegalStateException("boom");
		List<String> threadNames = new ArrayList<>(4);
		try {
			StepVerifier.create(Flux.concat(Flux.range(0, 2), Flux.error(exception))
			                        .doOnError(e -> threadNames.add(Thread.currentThread().getName().replaceAll("-\\d+", "")))
			                        .retryWhen(Retry
					                        .backoff(2, Duration.ofMillis(10))
					                        .maxBackoff(Duration.ofMillis(100))
					                        .jitter(0.5d)
					                        .scheduler(backoffScheduler)
			                        )
			)
			            .expectNext(0, 1, 0, 1, 0, 1)
			            .expectErrorSatisfies(e -> assertThat(e).isInstanceOf(IllegalStateException.class)
			                                                    .hasMessage("Retries exhausted: 2/2")
			                                                    .hasCause(exception))
			            .verify(Duration.ofMillis(200));

			assertThat(threadNames)
					.as("retry runs on backoffScheduler")
					.containsExactly(main, "backoffScheduler", "backoffScheduler");
		}
		finally {
			backoffScheduler.dispose();
		}
	}

	@Test
	public void backoffFunctionNotTransient() {
		Flux<Integer> source = transientErrorSource();

		Retry retryFunction =
				Retry.backoff(2, Duration.ZERO)
				     .maxBackoff(Duration.ofMillis(100))
				     .jitter(0d)
				     .transientErrors(false);

		new FluxRetryWhen<>(source, retryFunction)
				.as(StepVerifier::create)
				.expectNext(3, 4)
				.expectErrorMessage("Retries exhausted: 2/2")
				.verify(Duration.ofSeconds(2));
	}

	@Test
	public void backoffFunctionTransient() {
		Flux<Integer> source = transientErrorSource();

		Retry retryFunction =
				Retry.backoff(2, Duration.ZERO)
				     .maxBackoff(Duration.ofMillis(100))
				     .jitter(0d)
				     .transientErrors(true);

		new FluxRetryWhen<>(source, retryFunction)
				.as(StepVerifier::create)
				.expectNext(3, 4, 7, 8, 11, 12)
				.expectComplete()
				.verify(Duration.ofSeconds(2));
	}

	@Test
	public void simpleFunctionTransient() {
		Flux<Integer> source = transientErrorSource();

		Retry retryFunction =
				Retry.max(2)
				     .transientErrors(true);

		new FluxRetryWhen<>(source, retryFunction)
				.as(StepVerifier::create)
				.expectNext(3, 4, 7, 8, 11, 12)
				.expectComplete()
				.verify(Duration.ofSeconds(2));
	}

	@Test
	public void gh1978() {
		final int elementPerCycle = 3;
		final int stopAfterCycles = 10;
		Flux<Long> source =
				Flux.generate(() -> new AtomicLong(0), (counter, s) -> {
					long currentCount = counter.incrementAndGet();
					if (currentCount % elementPerCycle == 0) {
						s.error(new RuntimeException("Error!"));
					}
					else {
						s.next(currentCount);
					}
					return counter;
				});

		List<Long> pauses = new ArrayList<>();

		StepVerifier.withVirtualTime(() ->
				source.retryWhen(Retry
						.backoff(Long.MAX_VALUE, Duration.ofSeconds(1))
						.maxBackoff(Duration.ofMinutes(1))
						.jitter(0d)
						.transientErrors(true)
				)
				      .take(stopAfterCycles * elementPerCycle)
				      .elapsed()
				      .map(Tuple2::getT1)
				      .doOnNext(pause -> { if (pause > 500) pauses.add(pause / 1000); })
		)
		            .thenAwait(Duration.ofHours(1))
		            .expectNextCount(stopAfterCycles * elementPerCycle)
		            .expectComplete()
		            .verify(Duration.ofSeconds(1));

		assertThat(pauses).allMatch(p -> p == 1, "pause is constantly 1s");
	}

	public static Flux<Integer> transientErrorSource() {
		AtomicInteger count = new AtomicInteger();
		return Flux.generate(sink -> {
			int step = count.incrementAndGet();
			switch (step) {
				case 1:
				case 2:
				case 5:
				case 6:
				case 9:
				case 10:
					sink.error(new IllegalStateException("failing on step " + step));
					break;
				case 3: //should reset
				case 4: //should NOT reset
				case 7: //should reset
				case 8: //should NOT reset
				case 11: //should reset
					sink.next(step);
					break;
				case 12:
					sink.next(step); //should NOT reset
					sink.complete();
					break;
				default:
					sink.complete();
					break;
			}
		});
	}

	@SuppressWarnings("deprecation")
	@Test
	public void retryWhenThrowableCompanionIsComparableToRetryWhenRetryFromFunction() {
		AtomicInteger sourceHelper = new AtomicInteger();
		Flux<Integer> source = Flux.create(sink -> {
			if (sourceHelper.getAndIncrement() == 3) {
				sink.next(1).next(2).next(3).complete();
			}
			else {
				sink.error(new IllegalStateException("boom"));
			}
		});

		StepVerifier.withVirtualTime(() -> source.retryWhen(Retry.fixedDelay(Long.MAX_VALUE, Duration.ofSeconds(3))))
		            .expectSubscription()
		            .expectNoEvent(Duration.ofSeconds(3 * 3))
		            .expectNext(1, 2, 3)
		            .verifyComplete();

		sourceHelper.set(0);
		StepVerifier.withVirtualTime(() -> source.retryWhen(
				Retry.from(companion -> companion.delayElements(Duration.ofSeconds(3))))
		)
		            .expectSubscription()
		            .expectNoEvent(Duration.ofSeconds(3 * 3))
		            .expectNext(1, 2, 3)
		            .verifyComplete();
	}

	@Test
	public void retryWhenWithThrowableFunction() {
		AtomicInteger sourceHelper = new AtomicInteger();
		Flux<Integer> source = Flux.create(sink -> {
			if (sourceHelper.getAndIncrement() == 3) {
				sink.next(1).next(2).next(3).complete();
			}
			else {
				sink.error(new IllegalStateException("boom"));
			}
		});

		Function<Flux<Throwable>, Flux<Long>> throwableBased = throwableFlux -> throwableFlux.index().map(Tuple2::getT1);

		StepVerifier.create(source.retryWhen(Retry.withThrowable(throwableBased)))
		            .expectSubscription()
		            .expectNext(1, 2, 3)
		            .verifyComplete();
	}

}<|MERGE_RESOLUTION|>--- conflicted
+++ resolved
@@ -59,7 +59,6 @@
 			Flux.error(new RuntimeException("forced failure 0")));
 
 	@Test
-<<<<<<< HEAD
 	public void dontRepeat() {
 		AssertSubscriber<Integer> ts = AssertSubscriber.create();
 
@@ -226,27 +225,15 @@
 		            .verifyErrorMessage("test");
 	}
 
-	@Test(expected = NullPointerException.class)
-	public void sourceNull() {
-		new FluxRetryWhen<>(null, Retry.from(v -> v));
-=======
+	@Test
 	public void sourceNull() {
 		assertThatExceptionOfType(NullPointerException.class).isThrownBy(() -> {
 			new FluxRetryWhen<>(null, Retry.from(v -> v));
 		});
 	}
 
-	@Test
-	@SuppressWarnings({"deprecation", "unchecked", "rawtypes", "ConstantConditions"})
-	public void whenThrowableFactoryNull() {
-		assertThatExceptionOfType(NullPointerException.class).isThrownBy(() -> {
-			Flux.never().retryWhen((Function) null);
-		});
->>>>>>> 4d30f3e9
-	}
-
-	@Test
 	@SuppressWarnings("ConstantConditions")
+	@Test
 	public void whenRetrySignalFactoryNull() {
 		assertThatExceptionOfType(NullPointerException.class).isThrownBy(() -> {
 			Flux.never().retryWhen((Retry) null);
