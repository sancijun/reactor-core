--- conflicted
+++ resolved
@@ -30,10 +30,6 @@
 import java.util.logging.Level;
 
 import org.assertj.core.api.Assertions;
-<<<<<<< HEAD
-=======
-import org.junit.jupiter.api.AfterEach;
->>>>>>> afad7802
 import org.junit.Assert;
 import org.junit.jupiter.api.Test;
 import org.reactivestreams.Publisher;
@@ -57,19 +53,6 @@
  */
 public class HooksTest {
 
-<<<<<<< HEAD
-=======
-	@AfterEach
-	public void resetAllHooks() {
-		Hooks.resetOnOperatorError();
-		Hooks.resetOnNextDropped();
-		Hooks.resetOnErrorDropped();
-		Hooks.resetOnOperatorDebug();
-		Hooks.resetOnEachOperator();
-		Hooks.resetOnLastOperator();
-	}
-
->>>>>>> afad7802
 	void simpleFlux(){
 		Flux.just(1)
 		    .map(d -> d + 1)
