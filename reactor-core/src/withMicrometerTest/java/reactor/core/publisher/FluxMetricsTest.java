/*
 * Copyright (c) 2011-2018 Pivotal Software Inc, All Rights Reserved.
 *
 * Licensed under the Apache License, Version 2.0 (the "License");
 * you may not use this file except in compliance with the License.
 * You may obtain a copy of the License at
 *
 *        https://www.apache.org/licenses/LICENSE-2.0
 *
 * Unless required by applicable law or agreed to in writing, software
 * distributed under the License is distributed on an "AS IS" BASIS,
 * WITHOUT WARRANTIES OR CONDITIONS OF ANY KIND, either express or implied.
 * See the License for the specific language governing permissions and
 * limitations under the License.
 */

package reactor.core.publisher;

import java.time.Duration;
import java.util.Arrays;
import java.util.List;
import java.util.Set;
import java.util.concurrent.TimeUnit;
import java.util.concurrent.atomic.AtomicReference;
import java.util.function.Function;
import java.util.stream.Collectors;

import io.micrometer.core.instrument.*;
import io.micrometer.core.instrument.simple.SimpleMeterRegistry;
import org.assertj.core.api.SoftAssertions;
import org.junit.jupiter.api.AfterEach;
import org.junit.jupiter.api.BeforeEach;
import org.junit.jupiter.api.Test;
import org.reactivestreams.Subscription;
import reactor.core.CoreSubscriber;
import reactor.core.Scannable;
import reactor.test.StepVerifier;
import reactor.test.publisher.TestPublisher;
import reactor.util.Metrics;

import static org.assertj.core.api.Assertions.assertThat;
import static reactor.core.publisher.FluxMetrics.*;
import static reactor.core.publisher.FluxMetrics.TAG_ON_COMPLETE_EMPTY;
import static reactor.test.publisher.TestPublisher.Violation.CLEANUP_ON_TERMINATE;

public class FluxMetricsTest {

	private MeterRegistry registry;
	private MeterRegistry previousRegistry;

	@BeforeEach
	public void setupRegistry() {
		registry = new SimpleMeterRegistry();
		previousRegistry = Metrics.MicrometerConfiguration.useRegistry(registry);
	}

<<<<<<< HEAD
	@After
	public void resetRegistry() {
=======
	@AfterEach
	public void removeRegistry() {
>>>>>>> 4d30f3e9
		registry.close();
		Metrics.MicrometerConfiguration.useRegistry(previousRegistry);
	}

	@Test
	public void sequenceNameFromScanUnavailable() {
		Flux<String> delegate = Flux.just("foo");
		Flux<String> source = new Flux<String>() {

			@Override
			public void subscribe(CoreSubscriber<? super String> actual) {
				delegate.subscribe(actual);
			}
		};
		FluxMetrics<String> test = new FluxMetrics<>(source);

		assertThat(Scannable.from(source).isScanAvailable())
				.as("source scan unavailable").isFalse();
		assertThat(test.name).isEqualTo(REACTOR_DEFAULT_NAME);
	}

	@Test
	public void sequenceNameFromScannableNoName() {
		Flux<String> source = Flux.just("foo");
		FluxMetrics<String> test = new FluxMetrics<>(source);

		assertThat(Scannable.from(source).isScanAvailable())
				.as("source scan available").isTrue();
		assertThat(test.name).isEqualTo(REACTOR_DEFAULT_NAME);
	}

	@Test
	public void sequenceNameFromScannableName() {
		Flux<String> source = Flux.just("foo").name("foo").hide().hide();
		FluxMetrics<String> test = new FluxMetrics<>(source);

		assertThat(Scannable.from(source).isScanAvailable())
				.as("source scan available").isTrue();
		assertThat(test.name).isEqualTo("foo");
	}

	@Test
	public void testUsesMicrometer() {
		AtomicReference<Subscription> subRef = new AtomicReference<>();

		new FluxMetrics<>(Flux.just("foo").hide())
				.doOnSubscribe(subRef::set)
				.subscribe();

		assertThat(subRef.get()).isInstanceOf(MetricsSubscriber.class);
	}

	@Test
	public void splitMetricsOnName() {
		final Flux<Integer> unnamedSource = Flux.<Integer>error(new ArithmeticException("boom"))
				.hide();
		final Flux<Integer> unnamed = new FluxMetrics<>(unnamedSource)
				.onErrorResume(e -> Mono.empty());

		final Flux<Integer> namedSource = Flux.range(1, 40)
		                                      .name("foo")
		                                      .map(i -> 100 / (40 - i))
		                                      .hide();
		final Flux<Integer> named = new FluxMetrics<>(namedSource)
				.onErrorResume(e -> Mono.empty());

		Mono.when(unnamed, named).block();

		Timer unnamedMeter = registry
				.find(REACTOR_DEFAULT_NAME + METER_FLOW_DURATION)
				.tags(Tags.of(TAG_ON_ERROR))
				.tag(TAG_KEY_EXCEPTION, ArithmeticException.class.getName())
				.timer();

		Timer namedMeter = registry
				.find("foo" + METER_FLOW_DURATION)
				.tags(Tags.of(TAG_ON_ERROR))
				.tag(TAG_KEY_EXCEPTION, ArithmeticException.class.getName())
				.timer();

		assertThat(unnamedMeter).isNotNull();
		assertThat(namedMeter).isNotNull();

		assertThat(unnamedMeter.count()).isOne();
		assertThat(namedMeter.count()).isOne();
	}

	@Test
	public void usesTags() {
		Flux<Integer> source = Flux.range(1, 8)
		                           .tag("tag1", "A")
		                           .name("usesTags")
		                           .tag("tag2", "foo")
		                           .hide();

		new FluxMetrics<>(source).blockLast();

		Timer meter = registry
				.find("usesTags" + METER_ON_NEXT_DELAY)
				.tag("tag1", "A")
				.tag("tag2", "foo")
				.timer();

		assertThat(meter).isNotNull();
		assertThat(meter.count()).isEqualTo(8L);
	}

	@Test
	public void onNextTimerCounts() {
		Flux<Integer> source = Flux.range(1, 123)
		                           .hide();

		new FluxMetrics<>(source).blockLast();

		Timer nextMeter = registry
				.find(REACTOR_DEFAULT_NAME + METER_ON_NEXT_DELAY)
				.timer();

		assertThat(nextMeter).isNotNull();
		assertThat(nextMeter.count()).isEqualTo(123L);

		Flux<Integer> source2 = Flux.range(1, 10)
		                            .hide();

		new FluxMetrics<>(source2)
				.take(3)
				.blockLast();

		assertThat(nextMeter.count()).isEqualTo(126L);

		Flux<Integer> source3 = Flux.range(1, 1000)
		                            .name("foo")
		                            .hide();

		new FluxMetrics<>(source3).blockLast();

		assertThat(nextMeter.count())
				.as("notTakingNamedIntoAccount")
				.isEqualTo(126L);
	}

	@Test
	public void malformedOnNext() {
		TestPublisher<Integer> testPublisher = TestPublisher.createNoncompliant(CLEANUP_ON_TERMINATE);
		Flux<Integer> source = testPublisher.flux().hide();

		new FluxMetrics<>(source).subscribe();

		testPublisher.next(1)
		             .complete()
		             .next(2);

		Counter malformedMeter = registry
				.find(REACTOR_DEFAULT_NAME + METER_MALFORMED)
				.counter();

		assertThat(malformedMeter).isNotNull();
		assertThat(malformedMeter.count()).isEqualTo(1);
	}

	@Test
	public void malformedOnError() {
		AtomicReference<Throwable> errorDropped = new AtomicReference<>();
		Hooks.onErrorDropped(errorDropped::set);
		Exception dropError = new IllegalStateException("malformedOnError");
		TestPublisher<Integer> testPublisher = TestPublisher.createNoncompliant(CLEANUP_ON_TERMINATE);
		Flux<Integer> source = testPublisher.flux().hide();

		new FluxMetrics<>(source).subscribe();

		testPublisher.next(1)
		             .complete()
		             .error(dropError);

		Counter malformedMeter = registry
				.find(REACTOR_DEFAULT_NAME + METER_MALFORMED)
				.counter();

		assertThat(malformedMeter).isNotNull();
		assertThat(malformedMeter.count()).isEqualTo(1);
		assertThat(errorDropped).hasValue(dropError);
	}

	@Test
	public void completeEmpty() {
		Flux<Integer> source = Flux.empty();

		new FluxMetrics<>(source).blockLast();

		Timer stcCompleteCounter = registry.find(REACTOR_DEFAULT_NAME + METER_FLOW_DURATION)
				.tags(Tags.of(TAG_ON_COMPLETE))
				.timer();

		Timer stcCompleteEmptyCounter = registry.find(REACTOR_DEFAULT_NAME + METER_FLOW_DURATION)
				.tags(Tags.of(TAG_ON_COMPLETE_EMPTY))
				.timer();

		assertThat(stcCompleteCounter)
				.as("complete with element")
				.isNull();

		assertThat(stcCompleteEmptyCounter.count())
				.as("complete without any element")
				.isOne();
	}

	@Test
	public void completeWithElement() {
		Flux<Integer> source = Flux.just(1, 2, 3);

		new FluxMetrics<>(source).blockLast();

		Timer stcCompleteCounter = registry.find(REACTOR_DEFAULT_NAME + METER_FLOW_DURATION)
				.tags(Tags.of(TAG_ON_COMPLETE))
				.timer();

		Timer stcCompleteEmptyCounter = registry.find(REACTOR_DEFAULT_NAME + METER_FLOW_DURATION)
				.tags(Tags.of(TAG_ON_COMPLETE_EMPTY))
				.timer();

		assertThat(stcCompleteCounter.count())
				.as("complete with element")
				.isOne();

		assertThat(stcCompleteEmptyCounter)
				.as("complete without any element")
				.isNull();
	}

	@Test
	public void subscribeToComplete() {
		Flux<String> source = Flux.just("foo")
		                          .delayElements(Duration.ofMillis(100))
		                          .hide();

		new FluxMetrics<>(source).blockLast();

		Timer stcCompleteTimer = registry.find(REACTOR_DEFAULT_NAME + METER_FLOW_DURATION)
		                                 .tags(Tags.of(TAG_ON_COMPLETE))
		                                 .timer();

		Timer stcErrorTimer = registry.find(REACTOR_DEFAULT_NAME + METER_FLOW_DURATION)
		                              .tags(Tags.of(TAG_ON_ERROR))
		                              .timer();

		Timer stcCancelTimer = registry.find(REACTOR_DEFAULT_NAME + METER_FLOW_DURATION)
		                               .tags(Tags.of(TAG_CANCEL))
		                               .timer();

		SoftAssertions.assertSoftly(softly -> {
			softly.assertThat(stcCompleteTimer.max(TimeUnit.MILLISECONDS))
					.as("subscribe to complete timer")
					.isGreaterThanOrEqualTo(100);

			softly.assertThat(stcErrorTimer)
					.as("subscribe to error timer is lazily registered")
					.isNull();

			softly.assertThat(stcCancelTimer)
					.as("subscribe to cancel timer")
					.isNull();
		});
	}

	@Test
	public void subscribeToError() {
		Flux<Integer> source = Flux.just(1, 0)
		                           .delayElements(Duration.ofMillis(100))
		                           .map(v -> 100 / v)
		                           .hide();

		new FluxMetrics<>(source)
				.onErrorReturn(-1)
				.blockLast();

		Timer stcCompleteTimer = registry.find(REACTOR_DEFAULT_NAME + METER_FLOW_DURATION)
		                                 .tags(Tags.of(TAG_ON_COMPLETE))
		                                 .timer();

		Timer stcErrorTimer = registry.find(REACTOR_DEFAULT_NAME + METER_FLOW_DURATION)
		                              .tags(Tags.of(TAG_ON_ERROR))
		                              .timer();

		Timer stcCancelTimer = registry.find(REACTOR_DEFAULT_NAME + METER_FLOW_DURATION)
		                               .tags(Tags.of(TAG_CANCEL))
		                               .timer();

		SoftAssertions.assertSoftly(softly -> {
			softly.assertThat(stcCompleteTimer)
					.as("subscribe to complete timer")
					.isNull();

			softly.assertThat(stcErrorTimer.max(TimeUnit.MILLISECONDS))
					.as("subscribe to error timer")
					.isGreaterThanOrEqualTo(100);

			softly.assertThat(stcCancelTimer)
					.as("subscribe to cancel timer")
					.isNull();
		});
	}

	@Test
	public void subscribeToCancel() {
		Flux<Integer> source = Flux.just(1, 0)
		                           .delayElements(Duration.ofMillis(100))
		                           .hide();

		new FluxMetrics<>(source)
				.take(1)
				.blockLast();

		Timer stcCompleteTimer = registry.find(REACTOR_DEFAULT_NAME + METER_FLOW_DURATION)
		                                 .tags(Tags.of(TAG_ON_COMPLETE))
		                                 .timer();

		Timer stcErrorTimer = registry.find(REACTOR_DEFAULT_NAME + METER_FLOW_DURATION)
		                              .tags(Tags.of(TAG_ON_ERROR))
		                              .timer();

		Timer stcCancelTimer = registry.find(REACTOR_DEFAULT_NAME + METER_FLOW_DURATION)
		                               .tags(Tags.of(TAG_CANCEL))
		                               .timer();

		SoftAssertions.assertSoftly(softly -> {
			softly.assertThat(stcCompleteTimer)
					.as("subscribe to complete timer")
					.isNull();

			softly.assertThat(stcErrorTimer)
					.as("subscribe to error timer is lazily registered")
					.isNull();

			softly.assertThat(stcCancelTimer.max(TimeUnit.MILLISECONDS))
					.as("subscribe to cancel timer")
					.isGreaterThanOrEqualTo(100);
		});
	}

	@Test
	public void countsSubscriptions() {
		Flux<Integer> source = Flux.range(1, 10)
		                           .hide();

		Flux<Integer> test = new FluxMetrics<>(source);

		test.subscribe();
		Counter meter = registry.find(REACTOR_DEFAULT_NAME + METER_SUBSCRIBED)
		                        .counter();

		assertThat(meter).isNotNull();
		assertThat(meter.count()).as("after 1s subscribe").isEqualTo(1);

		test.subscribe();
		test.subscribe();

		assertThat(meter.count()).as("after more subscribe").isEqualTo(3);
	}

	@Test
	public void requestTrackingDisabledIfNotNamed() {
		Flux<Integer> source = Flux.range(1, 10)
		                           .hide();

		new FluxMetrics<>(source).blockLast();

		DistributionSummary meter = registry.find(REACTOR_DEFAULT_NAME + METER_REQUESTED)
		                                    .summary();

		if (meter != null) { //meter could be null in some tests
			assertThat(meter.count()).isZero();
		}
	}

	@Test
	public void requestTrackingHasMeterForNamedSequence() {
		Flux<Integer> source = Flux.range(1, 10)
		                           .name("foo")
		                           .hide();

		new FluxMetrics<>(source).blockLast();

		DistributionSummary meter = registry.find("foo" + METER_REQUESTED)
		                                    .summary();

		assertThat(meter).as("global find").isNotNull();

		meter = registry.find("foo" + METER_REQUESTED)
		                .summary();

		assertThat(meter).as("tagged find").isNotNull();
	}

	@Test
	public void requestTracking() {
		BaseSubscriber<Integer> bs = new BaseSubscriber<Integer>() {
			@Override
			protected void hookOnSubscribe(Subscription subscription) {
				subscription.request(1);
			}
		};
		Flux<Integer> source = Flux.range(1, 10)
		                           .name("foo")
		                           .hide();

		new FluxMetrics<>(source).subscribe(bs);

		DistributionSummary meter = registry.find("foo" + METER_REQUESTED)
		                                    .summary();

		assertThat(meter).as("meter").isNotNull();
		assertThat(meter.totalAmount()).isEqualTo(1);

		bs.request(7);
		assertThat(meter.totalAmount()).isEqualTo(8);
		assertThat(meter.max()).isEqualTo(7);

		bs.request(100);
		assertThat(meter.totalAmount()).isEqualTo(108);
		assertThat(meter.max()).isEqualTo(100);
	}

	//see https://github.com/reactor/reactor-core/issues/1425
	@Test
	public void flowDurationTagsConsistency() {
		Flux<Integer> source1 = Flux.just(1)
		                            .hide();

		Flux<Object> source2 = Flux.error(new IllegalStateException("dummy"))
		                           .hide();

		new FluxMetrics<>(source1)
				.blockLast();

		new FluxMetrics<>(source2)
				.onErrorReturn(0)
				.blockLast();

		Set<Set<String>> uniqueTagKeySets = registry
				.find(REACTOR_DEFAULT_NAME + METER_FLOW_DURATION)
				.meters()
				.stream()
				.map(it -> it.getId().getTags())
				.map(it -> it.stream().map(Tag::getKey).collect(Collectors.toSet()))
				.collect(Collectors.toSet());

		assertThat(uniqueTagKeySets).hasSize(1);
	}

	@Test
	public void ensureFuseablePropagateOnComplete_inCaseOfAsyncFusion() {
		Flux<Integer> source = Flux.fromIterable(Arrays.asList(1, 2, 3));
		//smoke test that this form uses FluxMetricsFuseable
		assertThat(source.metrics()).isInstanceOf(FluxMetricsFuseable.class);

		//now use the test version with local registry
		new FluxMetricsFuseable<Integer>(source)
		    .flatMapIterable(Arrays::asList)
		    .as(StepVerifier::create)
		    .expectNext(1, 2, 3)
		    .expectComplete()
		    .verify(Duration.ofMillis(500));
	}

	@Test
	public void ensureOnNextInAsyncModeIsCapableToPropagateNulls() {
		Flux<List<Integer>> source = Flux.using(() -> "irrelevant",
				irrelevant -> Mono.fromSupplier(() -> Arrays.asList(1, 2, 3)),
				irrelevant -> {
				});

		//smoke test that this form uses FluxMetricsFuseable
		assertThat(source.metrics()).isInstanceOf(FluxMetricsFuseable.class);

		//now use the test version with local registry
		new FluxMetricsFuseable<List<Integer>>(source)
		    .flatMapIterable(Function.identity())
		    .as(StepVerifier::create)
		    .expectNext(1, 2, 3)
		    .expectComplete()
		    .verify(Duration.ofMillis(500));
	}
}<|MERGE_RESOLUTION|>--- conflicted
+++ resolved
@@ -54,13 +54,8 @@
 		previousRegistry = Metrics.MicrometerConfiguration.useRegistry(registry);
 	}
 
-<<<<<<< HEAD
-	@After
-	public void resetRegistry() {
-=======
 	@AfterEach
 	public void removeRegistry() {
->>>>>>> 4d30f3e9
 		registry.close();
 		Metrics.MicrometerConfiguration.useRegistry(previousRegistry);
 	}
